--- conflicted
+++ resolved
@@ -484,20 +484,12 @@
             screen.blit(speed_text, (10, 165))
         
         # Strategy info
-<<<<<<< HEAD
-        strategy_text = pygame.font.Font(None, 28).render("Strategy: A* Algorithm, Least Steps to Nearest Target (Treasure Priority)", True, COLORS['text'])
-=======
         strategy_text = pygame.font.Font(None, 28).render("Strategy: A* Algorithm, Shortest path to Nearest Target (Treasure Priority)", True, COLORS['text'])
->>>>>>> 6eabe600
         screen.blit(strategy_text, (10, 90))
         
         instructions = [
             "SPACE: Auto-play/Pause",
-<<<<<<< HEAD
-            "LEFT/RIGHT ARROWS: Step through path",
-=======
             "UP/DOWN ARROWS: Step through path by path",
->>>>>>> 6eabe600
             "R: Reset to start"
         ]
 
